use crate::storage::api::{Key, Value};
use crate::storage::lsm::Memtable;
<<<<<<< HEAD
use crate::storage::{serde, utils};
=======
use crate::storage::serde;
>>>>>>> 904e669e
use anyhow::Result;
use core::option::Option;
use core::option::Option::{None, Some};
use core::result::Result::Ok;
use std::collections::BTreeMap;
use std::fs;
use std::fs::{File, OpenOptions};
use std::io::Seek;
use std::io::SeekFrom;
use std::path::PathBuf;
<<<<<<< HEAD
use crate::storage::serde::KeyValueIterator;
use itertools::Itertools;

type FileOffset = u64;

static SSTABLES_DIR_PATH: &'static str = "/tmp/pancake/sstables";
=======

type FileOffset = u64;

>>>>>>> 904e669e
static SSTABLE_IDX_SPARSENESS: usize = 3;

/// One SS Table. It consists of a file on disk and an in-memory sparse indexing of the file.
#[derive(Debug)]
pub struct SSTable {
    pub path: PathBuf,
    idx: BTreeMap<Key, FileOffset>,
}

impl SSTable {
    fn is_kv_in_mem(kv_i: usize) -> bool {
        kv_i % SSTABLE_IDX_SPARSENESS == SSTABLE_IDX_SPARSENESS - 1
    }

    pub fn write_from_memtable(memtable: &Memtable, path: PathBuf) -> Result<SSTable> {
        let mut idx = BTreeMap::<Key, FileOffset>::new();
        let mut file = OpenOptions::new()
            .create(true)
            .write(true)
            .truncate(true)
            .open(&path)?;
        let mut offset = 0usize;
        for (kv_i, (k, v)) in memtable.iter().enumerate() {
            let delta_offset = serde::serialize_kv(k, v, &mut file)?;

            if SSTable::is_kv_in_mem(kv_i) {
                idx.insert((*k).clone(), offset as FileOffset);
            }

            offset += delta_offset;
        }

        Ok(SSTable { path, idx })
    }

    pub fn read_from_file(path: PathBuf) -> Result<SSTable> {
        let mut idx = BTreeMap::<Key, FileOffset>::new();
        let mut file = File::open(&path)?;
        let mut offset = 0usize;
        for kv_i in 0usize.. {
            let deser_key = SSTable::is_kv_in_mem(kv_i);
            match serde::read_kv(&mut file, deser_key, |_| false)? {
                serde::FileKeyValue::EOF => break,
                serde::FileKeyValue::KV(delta_offset, maybe_key, _) => {
                    if let Some(key) = maybe_key {
                        idx.insert(key, offset as FileOffset);
                    }

                    offset += delta_offset;
                }
            }
        }

        Ok(SSTable { path, idx })
    }

    /// Both the in-memory index and the file are sorted by key.
    /// The index maps { key (sparse) => file offset }.
    /// 1. Bisect in the in-memory sparse index, to find the lower-bound file offset.
    /// 1. Seek the offset in the file. Then read linearlly in file until either EOF or the last-read key is greater than the sought key.
    ///
    /// @return
    ///     If found within this sstable, then return Some. The content of the Some may be a tombstone: i.e. Some(Value(None)).
    ///     If not found within this sstable, then return None.
    pub fn search(&self, k: &Key) -> Result<Option<Value>> {
        // TODO what's the best way to bisect a BTreeMap?
        let idx_pos = self.idx.iter().rposition(|kv| kv.0 <= k);
        let file_offset = match idx_pos {
            None => 0u64,
            Some(idx_pos) => {
                let (_, file_offset) = self.idx.iter().nth(idx_pos).unwrap();
                *file_offset
            }
        };

        let mut file = File::open(&self.path)?;
        file.seek(SeekFrom::Start(file_offset))?;

        loop {
            match serde::read_kv(&mut file, true, |read_key| read_key == k)? {
                serde::FileKeyValue::EOF => break,
                serde::FileKeyValue::KV(_, _, found @ Some(_)) => return Ok(found),
                _ => continue,
            }
        }
        Ok(None)
    }

    pub fn remove_file(&self) -> Result<()> {
        fs::remove_file(&self.path)?;
        Ok(())
    }
<<<<<<< HEAD

    pub fn compact<'a, I: Iterator<Item=&'a Self>>(tables: I) -> Result<Vec<Self>> {
        let path = utils::timestamped_path(SSTABLES_DIR_PATH);
        let mut file = OpenOptions::new()
            .create(true)
            .write(true)
            .truncate(true)
            .open(&path)?;

        let mut key_value_iterators = Vec::new();
        for (index, table) in tables.into_iter().enumerate() {
            let p = &table.path;
            let file = File::open(p)?;

            // NB: the index/position of the sstable is included for the purpose of breaking ties
            // on duplicate keys.
            let iter = KeyValueIterator::from(file).zip(std::iter::repeat(index));
            key_value_iterators.push(iter);
        }

        let compacted = key_value_iterators
            .into_iter()
            .kmerge_by(|(a, index_a), (b, index_b)| {
                /*
                the comparator contract dictates we return true iff |a| is ordered before |b|
                    or said differently: |a| < |b|.

                for equal keys, we define |a| < |b| iff |a| is more recent.
                    note: |a| is more recent when index_a > index_b.

                by defining the ordering in this way,
                    we only keep the first instance of key |k| in the compacted iterator.
                    duplicate items with key |k| must be discarded.
                 */

                // guide results to the front of the iterator for early termination
                if a.is_err() {
                    return true;
                }
                if b.is_err() {
                    return false;
                }

                let key_a = &a.as_ref().unwrap().0;
                let key_b = &b.as_ref().unwrap().0;

                let a_is_equal_but_more_recent = key_a == key_b && index_a > index_b;
                return key_a < key_b || a_is_equal_but_more_recent;
            })
            .map(|a| a.0); // tables[i] is no longer needed

        // Manual impl of:
        // .unique_by(|(k, _)| k.0.clone()); // keep first instance of |k|
        let mut prev = None;
        for result in compacted {
            let (k, v) = result?;
            if prev.is_some() && &k == prev.as_ref().unwrap() {
                continue;
            }
            serde::serialize_kv(&k, &v, &mut file)?;
            prev = Some(k);
        }

        file.sync_all()?;

        // TODO(btc): instead of |read_from_file|, create SSTable index in streaming fashion
        let t = Self::read_from_file(path)?;

        Ok(vec![t])
    }
=======
>>>>>>> 904e669e
}<|MERGE_RESOLUTION|>--- conflicted
+++ resolved
@@ -1,10 +1,5 @@
 use crate::storage::api::{Key, Value};
-use crate::storage::lsm::Memtable;
-<<<<<<< HEAD
 use crate::storage::{serde, utils};
-=======
-use crate::storage::serde;
->>>>>>> 904e669e
 use anyhow::Result;
 use core::option::Option;
 use core::option::Option::{None, Some};
@@ -15,18 +10,11 @@
 use std::io::Seek;
 use std::io::SeekFrom;
 use std::path::PathBuf;
-<<<<<<< HEAD
 use crate::storage::serde::KeyValueIterator;
 use itertools::Itertools;
 
-type FileOffset = u64;
 
 static SSTABLES_DIR_PATH: &'static str = "/tmp/pancake/sstables";
-=======
-
-type FileOffset = u64;
-
->>>>>>> 904e669e
 static SSTABLE_IDX_SPARSENESS: usize = 3;
 
 /// One SS Table. It consists of a file on disk and an in-memory sparse indexing of the file.
@@ -119,7 +107,6 @@
         fs::remove_file(&self.path)?;
         Ok(())
     }
-<<<<<<< HEAD
 
     pub fn compact<'a, I: Iterator<Item=&'a Self>>(tables: I) -> Result<Vec<Self>> {
         let path = utils::timestamped_path(SSTABLES_DIR_PATH);
@@ -190,6 +177,4 @@
 
         Ok(vec![t])
     }
-=======
->>>>>>> 904e669e
 }