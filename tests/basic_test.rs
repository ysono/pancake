use anyhow::Result;
use pancake::storage::api::*;
use pancake::storage::db::DB;
use rand;
use std::collections::BTreeMap;
use std::env::temp_dir;

#[test]
fn test_in_single_thread() -> Result<()> {
    let dir = temp_dir().join("pancake");
<<<<<<< HEAD
    let mut lsm = lsm::LSM::open(dir)?;

    put_then_tomb(&mut lsm)?;
    nonexistent(&mut lsm)?;
    zero_byte_value(&mut lsm)?;
    tuple(&mut lsm)?;
    put_then_tomb(&mut lsm)?;
=======
    let mut db = DB::open(dir)?;

    put_then_tomb(&mut db)?;
    nonexistent(&mut db)?;
    zero_byte_value(&mut db)?;
    tuple(&mut db)?;
    put_then_tomb(&mut db)?;
>>>>>>> b29c2411
    Ok(())
}

fn put_then_tomb(db: &mut DB) -> Result<()> {
    let mut k_to_expected_v = BTreeMap::<Key, Value>::new();

    for _ in 0..100 {
        let i = rand::random::<u16>();

        let key = Key(Datum::Str(format!("key{}", i)));
        let mut val = Value::from(Datum::Str(format!("val{}", i)));

        db.put(key.clone(), val.clone())?;

        let keep = rand::random::<f32>() < 0.7;
        if !keep {
<<<<<<< HEAD
            val = Value(OptDatum::Tombstone);
            lsm.put(key.clone(), val.clone())?;
=======
            val = Value(None);
            db.put(key.clone(), val.clone())?;
>>>>>>> b29c2411
        }

        k_to_expected_v.insert(key, val);
    }

    for (k, exp_v) in k_to_expected_v {
        let actual_v = db.get(k).unwrap();
        if exp_v != actual_v {
            panic!("Expected {:?}; got {:?}", exp_v, actual_v);
        }
    }

    Ok(())
}

fn nonexistent(db: &mut DB) -> Result<()> {
    let key = Key(Datum::Str(String::from("nonexistent")));

    let res = db.get(key)?;

    assert!(res == Value(OptDatum::Tombstone));

    Ok(())
}

fn zero_byte_value(db: &mut DB) -> Result<()> {
    let key = Key(Datum::Str(String::from("empty")));

    let val = Value::from(Datum::Bytes(vec![]));

    db.put(key.clone(), val.clone())?;

    let res = db.get(key)?;

    if val != res {
        panic!("Expected {:?}; got {:?}", val, res);
    }

    Ok(())
}

fn tuple(db: &mut DB) -> Result<()> {
    let key = Key(Datum::Tuple(vec![
        Datum::Bytes(vec![16u8, 17u8, 18u8]),
        Datum::I64(0x123456789abcdef),
        Datum::Str(String::from("ahoy in tuple")),
    ]));

    let val = Value::from(Datum::Tuple(vec![
        Datum::I64(0x1337),
        Datum::Tuple(vec![
            Datum::Str(String::from("double-nested 1")),
            Datum::Str(String::from("double-nested 2")),
            Datum::Str(String::from("double-nested 3")),
        ]),
        Datum::Tuple(vec![]),
        Datum::I64(0x7331),
    ]));

    db.put(key.clone(), val.clone())?;

    let res = db.get(key)?;
    println!("{:?}", res);

    if res != val {
        panic!("Mismatch {:?} {:?}", res, val);
    }

    Ok(())
}<|MERGE_RESOLUTION|>--- conflicted
+++ resolved
@@ -8,15 +8,6 @@
 #[test]
 fn test_in_single_thread() -> Result<()> {
     let dir = temp_dir().join("pancake");
-<<<<<<< HEAD
-    let mut lsm = lsm::LSM::open(dir)?;
-
-    put_then_tomb(&mut lsm)?;
-    nonexistent(&mut lsm)?;
-    zero_byte_value(&mut lsm)?;
-    tuple(&mut lsm)?;
-    put_then_tomb(&mut lsm)?;
-=======
     let mut db = DB::open(dir)?;
 
     put_then_tomb(&mut db)?;
@@ -24,7 +15,6 @@
     zero_byte_value(&mut db)?;
     tuple(&mut db)?;
     put_then_tomb(&mut db)?;
->>>>>>> b29c2411
     Ok(())
 }
 
@@ -41,13 +31,8 @@
 
         let keep = rand::random::<f32>() < 0.7;
         if !keep {
-<<<<<<< HEAD
             val = Value(OptDatum::Tombstone);
-            lsm.put(key.clone(), val.clone())?;
-=======
-            val = Value(None);
             db.put(key.clone(), val.clone())?;
->>>>>>> b29c2411
         }
 
         k_to_expected_v.insert(key, val);
